package middleware

import (
	"fmt"
	"net/http"
	"one-api/common"
	"one-api/model"
	"strconv"
	"strings"

	"github.com/gin-gonic/gin"
)

type ModelRequest struct {
	Model string `json:"model"`
}

func Distribute() func(c *gin.Context) {
	return func(c *gin.Context) {
		userId := c.GetInt("id")
		userGroup, _ := model.CacheGetUserGroup(userId)
		c.Set("group", userGroup)
		var channel *model.Channel
		channelId, ok := c.Get("channelId")
		if ok {
			id, err := strconv.Atoi(channelId.(string))
			if err != nil {
				abortWithMessage(c, http.StatusBadRequest, "无效的渠道 Id")
				return
			}
			channel, err = model.GetChannelById(id, true)
			if err != nil {
				abortWithMessage(c, http.StatusBadRequest, "无效的渠道 Id")
				return
			}
			if channel.Status != common.ChannelStatusEnabled {
				abortWithMessage(c, http.StatusForbidden, "该渠道已被禁用")
				return
			}
		} else {
			// Select a channel for the user
			var modelRequest ModelRequest
			var err error
			if strings.HasPrefix(c.Request.URL.Path, "/mj") {
				// Midjourney
				if modelRequest.Model == "" {
					modelRequest.Model = "midjourney"
				}
<<<<<<< HEAD
			} else {
=======
			} else if !strings.HasPrefix(c.Request.URL.Path, "/v1/audio/transcriptions") {
>>>>>>> cf663e7a
				err = common.UnmarshalBodyReusable(c, &modelRequest)
			}
			if err != nil {
				abortWithMessage(c, http.StatusBadRequest, "无效的请求")
				return
			}
			if strings.HasPrefix(c.Request.URL.Path, "/v1/moderations") {
				if modelRequest.Model == "" {
					modelRequest.Model = "text-moderation-stable"
				}
			}
			if strings.HasSuffix(c.Request.URL.Path, "embeddings") {
				if modelRequest.Model == "" {
					modelRequest.Model = c.Param("model")
				}
			}
			if strings.HasPrefix(c.Request.URL.Path, "/v1/images/generations") {
				if modelRequest.Model == "" {
					modelRequest.Model = "dall-e"
				}
			}
			if strings.HasPrefix(c.Request.URL.Path, "/v1/audio") {
				if modelRequest.Model == "" {
					if strings.HasPrefix(c.Request.URL.Path, "/v1/audio/speech") {
						modelRequest.Model = "tts-1"
					} else {
						modelRequest.Model = "whisper-1"
					}
				}
			}
			channel, err = model.CacheGetRandomSatisfiedChannel(userGroup, modelRequest.Model)
			if err != nil {
				message := fmt.Sprintf("当前分组 %s 下对于模型 %s 无可用渠道", userGroup, modelRequest.Model)
				if channel != nil {
					common.SysError(fmt.Sprintf("渠道不存在：%d", channel.Id))
					message = "数据库一致性已被破坏，请联系管理员"
				}
				abortWithMessage(c, http.StatusServiceUnavailable, message)
				return
			}
		}
		c.Set("channel", channel.Type)
		c.Set("channel_id", channel.Id)
		c.Set("channel_name", channel.Name)
		ban := true
		// parse *int to bool
		if channel.AutoBan != nil && *channel.AutoBan == 0 {
			ban = false
		}
		c.Set("auto_ban", ban)
		c.Set("model_mapping", channel.GetModelMapping())
		c.Request.Header.Set("Authorization", fmt.Sprintf("Bearer %s", channel.Key))
		c.Set("base_url", channel.GetBaseURL())
		switch channel.Type {
		case common.ChannelTypeAzure:
			c.Set("api_version", channel.Other)
		case common.ChannelTypeXunfei:
			c.Set("api_version", channel.Other)
		case common.ChannelTypeAIProxyLibrary:
			c.Set("library_id", channel.Other)
		}
		c.Next()
	}
}<|MERGE_RESOLUTION|>--- conflicted
+++ resolved
@@ -46,11 +46,7 @@
 				if modelRequest.Model == "" {
 					modelRequest.Model = "midjourney"
 				}
-<<<<<<< HEAD
-			} else {
-=======
 			} else if !strings.HasPrefix(c.Request.URL.Path, "/v1/audio/transcriptions") {
->>>>>>> cf663e7a
 				err = common.UnmarshalBodyReusable(c, &modelRequest)
 			}
 			if err != nil {
